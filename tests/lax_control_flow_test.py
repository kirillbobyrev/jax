--- conflicted
+++ resolved
@@ -981,79 +981,6 @@
     key = random.PRNGKey(0)
     api.grad(lambda c: lax.scan(f, (c, key), onp.ones(3))[0][0])(0.)  # doesn't crash
 
-<<<<<<< HEAD
-  def test_root_scalar(self):
-
-    def scalar_solve(f, y):
-      return y / f(1.0)
-
-    def binary_search(func, x0, low=0.0, high=100.0, tolerance=1e-6):
-      del x0  # unused
-
-      def cond(state):
-        low, high = state
-        return high - low > tolerance
-
-      def body(state):
-        low, high = state
-        midpoint = 0.5 * (low + high)
-        update_upper = func(midpoint) > 0
-        low = np.where(update_upper, low, midpoint)
-        high = np.where(update_upper, midpoint, high)
-        return (low, high)
-
-      solution, _ = lax.while_loop(cond, body, (low, high))
-      return solution
-
-    def sqrt_cubed(x, tangent_solve=scalar_solve):
-      f = lambda y: y ** 2 - x ** 3
-      return lax.root(f, 0.0, binary_search, tangent_solve)
-
-    value, grad = api.value_and_grad(sqrt_cubed)(5.0)
-    self.assertAllClose(value, 5 ** 1.5, check_dtypes=False)
-    self.assertAllClose(grad, api.grad(pow)(5.0, 1.5), check_dtypes=False)
-
-    jtu.check_grads(sqrt_cubed, (5.0,), order=2, rtol=1e-3)
-
-    inputs = np.array([4.0, 5.0])
-    results = api.vmap(sqrt_cubed)(inputs)
-    self.assertAllClose(results, inputs ** 1.5, check_dtypes=False)
-
-    results = api.jit(sqrt_cubed)(5.0)
-    self.assertAllClose(results, 5.0 ** 1.5, check_dtypes=False)
-
-  def test_root_vector(self):
-
-    def oracle(func, x0):
-      del func  # unused
-      return x0
-
-    def vector_solve(f, y):
-      return np.linalg.solve(api.jacobian(f)(y), y)
-
-    def linear_solve(a, b):
-      f = lambda y: np.dot(a, y) - b
-      x0 = np.linalg.solve(a, b)
-      return lax.root(f, x0, oracle, vector_solve)
-
-    rng = onp.random.RandomState(0)
-    a = rng.randn(2, 2)
-    b = rng.randn(2)
-    jtu.check_grads(linear_solve, (a, b), order=2)
-
-  def test_root_errors(self):
-    with self.assertRaisesRegexp(TypeError, "f output pytree"):
-      lax.root(lambda x: (x, x), 0.0, lambda f, x: x, lambda f, x: x)
-    with self.assertRaisesRegexp(TypeError, "solve output pytree"):
-      lax.root(lambda x: x, 0.0, lambda f, x: (x, x), lambda f, x: x)
-
-    def dummy_root_usage(x):
-      f = lambda y: x - y
-      return lax.root(f, 0.0, lambda f, x: x, lambda f, x: (x, x))
-
-    with self.assertRaisesRegexp(TypeError, "tangent_solve output pytree"):
-      api.jvp(dummy_root_usage, (0.0,), (0.0,))
-=======
   def testIssue1361(self):
     @api.jit
     def jit_run_scan(x):
@@ -1064,7 +991,78 @@
       return x
 
     api.grad(lambda x: jit_run_scan(x))(0.)  # doesn't crash
->>>>>>> ad03bafb
+
+  def test_root_scalar(self):
+
+    def scalar_solve(f, y):
+      return y / f(1.0)
+
+    def binary_search(func, x0, low=0.0, high=100.0, tolerance=1e-6):
+      del x0  # unused
+
+      def cond(state):
+        low, high = state
+        return high - low > tolerance
+
+      def body(state):
+        low, high = state
+        midpoint = 0.5 * (low + high)
+        update_upper = func(midpoint) > 0
+        low = np.where(update_upper, low, midpoint)
+        high = np.where(update_upper, midpoint, high)
+        return (low, high)
+
+      solution, _ = lax.while_loop(cond, body, (low, high))
+      return solution
+
+    def sqrt_cubed(x, tangent_solve=scalar_solve):
+      f = lambda y: y ** 2 - x ** 3
+      return lax.root(f, 0.0, binary_search, tangent_solve)
+
+    value, grad = api.value_and_grad(sqrt_cubed)(5.0)
+    self.assertAllClose(value, 5 ** 1.5, check_dtypes=False)
+    self.assertAllClose(grad, api.grad(pow)(5.0, 1.5), check_dtypes=False)
+
+    jtu.check_grads(sqrt_cubed, (5.0,), order=2, rtol=1e-3)
+
+    inputs = np.array([4.0, 5.0])
+    results = api.vmap(sqrt_cubed)(inputs)
+    self.assertAllClose(results, inputs ** 1.5, check_dtypes=False)
+
+    results = api.jit(sqrt_cubed)(5.0)
+    self.assertAllClose(results, 5.0 ** 1.5, check_dtypes=False)
+
+  def test_root_vector(self):
+
+    def oracle(func, x0):
+      del func  # unused
+      return x0
+
+    def vector_solve(f, y):
+      return np.linalg.solve(api.jacobian(f)(y), y)
+
+    def linear_solve(a, b):
+      f = lambda y: np.dot(a, y) - b
+      x0 = np.linalg.solve(a, b)
+      return lax.root(f, x0, oracle, vector_solve)
+
+    rng = onp.random.RandomState(0)
+    a = rng.randn(2, 2)
+    b = rng.randn(2)
+    jtu.check_grads(linear_solve, (a, b), order=2)
+
+  def test_root_errors(self):
+    with self.assertRaisesRegexp(TypeError, "f output pytree"):
+      lax.root(lambda x: (x, x), 0.0, lambda f, x: x, lambda f, x: x)
+    with self.assertRaisesRegexp(TypeError, "solve output pytree"):
+      lax.root(lambda x: x, 0.0, lambda f, x: (x, x), lambda f, x: x)
+
+    def dummy_root_usage(x):
+      f = lambda y: x - y
+      return lax.root(f, 0.0, lambda f, x: x, lambda f, x: (x, x))
+
+    with self.assertRaisesRegexp(TypeError, "tangent_solve output pytree"):
+      api.jvp(dummy_root_usage, (0.0,), (0.0,))
 
 
 if __name__ == '__main__':
